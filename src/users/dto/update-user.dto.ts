--- conflicted
+++ resolved
@@ -16,11 +16,10 @@
   @IsBoolean()
   isActive?: boolean
 
-<<<<<<< HEAD
   readonly isEmailVerified?: boolean;
   readonly emailVerificationToken?: string;
   readonly emailVerificationExpires?: Date;
-=======
+
   @IsOptional()
   @IsString()
   @MaxLength(50)
@@ -44,5 +43,4 @@
   @IsOptional()
   @IsBoolean()
   transactional?: boolean
->>>>>>> 6048bd62
 }