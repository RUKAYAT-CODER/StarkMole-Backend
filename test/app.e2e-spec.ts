import { Test, TestingModule } from '@nestjs/testing';
import { INestApplication } from '@nestjs/common';
import * as request from 'supertest';
import { App } from 'supertest/types';
import { AppModule } from './../src/app.module';
import * as fs from 'fs';
import * as path from 'path';

describe('AppController (e2e)', () => {
  let app: INestApplication<App>;

  beforeEach(async () => {
    const moduleFixture: TestingModule = await Test.createTestingModule({
      imports: [AppModule],
    }).compile();

    app = moduleFixture.createNestApplication();
    await app.init();
  });

  it('/ (GET)', () => {
    return request(app.getHttpServer())
      .get('/')
      .expect(200)
      .expect('Hello World!');
  });
});

<<<<<<< HEAD
describe('Auth Email Verification (e2e)', () => {
  let app: INestApplication;
  let server: any;
  let testEmail = `test${Date.now()}@example.com`;
  let testUsername = `user${Date.now()}`;
  let testPassword = 'TestPass123!';
  let verificationToken: string;
=======
describe('User Profile (e2e)', () => {
  let app: INestApplication;
  let accessToken: string;
  let userId: string;
>>>>>>> 6048bd62

  beforeAll(async () => {
    const moduleFixture: TestingModule = await Test.createTestingModule({
      imports: [AppModule],
    }).compile();
    app = moduleFixture.createNestApplication();
    await app.init();
<<<<<<< HEAD
    server = app.getHttpServer();
  });

  afterAll(async () => {
    await app.close();
  });

  it('should register and send verification email (token in db)', async () => {
    const res = await request(server)
      .post('/auth/register')
      .send({ email: testEmail, username: testUsername, password: testPassword });
    expect(res.body.user).toBeDefined();
    expect(res.body.user.isEmailVerified).toBe(false);
    // Get token from DB (simulate, in real test use repo or mock mail)
    // For now, fetch user via API or DB (pseudo):
    // const user = await getUserByEmail(testEmail);
    // verificationToken = user.emailVerificationToken;
  });

  it('should block login for unverified user', async () => {
    const res = await request(server)
      .post('/auth/login')
      .send({ email: testEmail, password: testPassword });
    expect(res.status).toBe(401);
    expect(res.body.message).toMatch(/verify your email/i);
  });

  it('should resend verification email for unverified user', async () => {
    const res = await request(server)
      .post('/auth/resend-verification')
      .send({ email: testEmail });
    expect(res.status).toBe(200);
    expect(res.body.message).toMatch(/resent/i);
  });

  // The following test assumes you can fetch the token from DB or mock mail
  // it('should verify email with token', async () => {
  //   const res = await request(server)
  //     .get(`/auth/verify-email?token=${verificationToken}`);
  //   expect(res.status).toBe(200);
  //   expect(res.body.message).toMatch(/verified/i);
  // });

  // it('should allow login after verification', async () => {
  //   const res = await request(server)
  //     .post('/auth/login')
  //     .send({ email: testEmail, password: testPassword });
  //   expect(res.status).toBe(201);
  //   expect(res.body.access_token).toBeDefined();
  // });
=======

    // Register a user
    const res = await request(app.getHttpServer())
      .post('/api/v1/auth/register')
      .send({
        email: 'profiletest@example.com',
        username: 'profiletest',
        password: 'TestPass123!',
      });
    userId = res.body.id;

    // Login to get JWT
    const loginRes = await request(app.getHttpServer())
      .post('/api/v1/auth/login')
      .send({
        email: 'profiletest@example.com',
        password: 'TestPass123!',
      });
    accessToken = loginRes.body.accessToken;
  });

  it('should update profile fields', async () => {
    const update = {
      displayName: 'Test User',
      avatarUrl: 'http://localhost/uploads/test.png',
      emailPreferences: { promotional: false, transactional: true },
    };
    const res = await request(app.getHttpServer())
      .patch('/api/v1/users/profile')
      .set('Authorization', `Bearer ${accessToken}`)
      .send(update)
      .expect(200);
    expect(res.body.displayName).toBe(update.displayName);
    expect(res.body.avatarUrl).toBe(update.avatarUrl);
    expect(res.body.emailPreferences).toEqual(update.emailPreferences);
  });

  it('should upload an avatar', async () => {
    const filePath = path.join(__dirname, 'fixtures', 'avatar.png');
    if (!fs.existsSync(filePath)) {
      fs.mkdirSync(path.dirname(filePath), { recursive: true });
      fs.writeFileSync(filePath, Buffer.from([137,80,78,71,13,10,26,10])); // PNG header
    }
    const res = await request(app.getHttpServer())
      .post('/api/v1/users/profile/avatar')
      .set('Authorization', `Bearer ${accessToken}`)
      .attach('file', filePath)
      .expect(201);
    expect(res.body.avatarUrl).toMatch(/\/uploads\//);
  });

  afterAll(async () => {
    await app.close();
  });
>>>>>>> 6048bd62
});<|MERGE_RESOLUTION|>--- conflicted
+++ resolved
@@ -25,8 +25,7 @@
       .expect('Hello World!');
   });
 });
-
-<<<<<<< HEAD
+ feat-email-integration
 describe('Auth Email Verification (e2e)', () => {
   let app: INestApplication;
   let server: any;
@@ -34,12 +33,11 @@
   let testUsername = `user${Date.now()}`;
   let testPassword = 'TestPass123!';
   let verificationToken: string;
-=======
+
 describe('User Profile (e2e)', () => {
   let app: INestApplication;
   let accessToken: string;
   let userId: string;
->>>>>>> 6048bd62
 
   beforeAll(async () => {
     const moduleFixture: TestingModule = await Test.createTestingModule({
@@ -47,7 +45,7 @@
     }).compile();
     app = moduleFixture.createNestApplication();
     await app.init();
-<<<<<<< HEAD
+
     server = app.getHttpServer();
   });
 
@@ -98,7 +96,6 @@
   //   expect(res.status).toBe(201);
   //   expect(res.body.access_token).toBeDefined();
   // });
-=======
 
     // Register a user
     const res = await request(app.getHttpServer())
@@ -153,5 +150,5 @@
   afterAll(async () => {
     await app.close();
   });
->>>>>>> 6048bd62
+
 });